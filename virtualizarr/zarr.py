import dataclasses
from typing import TYPE_CHECKING, Any, Literal, NewType, cast

import numpy as np

if TYPE_CHECKING:
    pass

# TODO replace these with classes imported directly from Zarr? (i.e. Zarr Object Models)
ZAttrs = NewType(
    "ZAttrs", dict[str, Any]
)  # just the .zattrs (for one array or for the whole store/group)
FillValueT = bool | str | float | int | list | None
ZARR_FORMAT = Literal[2, 3]

ZARR_DEFAULT_FILL_VALUE: dict[str, FillValueT] = {
    # numpy dtypes's hierarchy lets us avoid checking for all the widths
    # https://numpy.org/doc/stable/reference/arrays.scalars.html
    np.dtype("bool").kind: False,
    np.dtype("int").kind: 0,
    np.dtype("float").kind: 0.0,
    np.dtype("complex").kind: [0.0, 0.0],
    np.dtype("datetime64").kind: 0,
}
"""
The value and format of the fill_value depend on the `data_type` of the array.
See here for spec:
https://zarr-specs.readthedocs.io/en/latest/v3/core/v3.0.html#fill-value
"""


@dataclasses.dataclass
class Codec:
    compressor: dict | None = None
    filters: list[dict] | None = None


@dataclasses.dataclass
class ZArray:
    """Just the .zarray information"""

    # TODO will this work for V3?

    shape: tuple[int, ...]
    chunks: tuple[int, ...]
    dtype: np.dtype
    fill_value: FillValueT = dataclasses.field(default=None)
    order: Literal["C", "F"] = "C"
    compressor: dict | None = None
    filters: list[dict] | None = None
    zarr_format: Literal[2, 3] = 2

    def __post_init__(self) -> None:
        if len(self.shape) != len(self.chunks):
            raise ValueError(
                "Dimension mismatch between array shape and chunk shape. "
                f"Array shape {self.shape} has ndim={self.shape} but chunk shape {self.chunks} has ndim={len(self.chunks)}"
            )

        if isinstance(self.dtype, str):
            # Convert dtype string to numpy.dtype
            self.dtype = np.dtype(self.dtype)

        if self.fill_value is None:
            self.fill_value = ZARR_DEFAULT_FILL_VALUE.get(self.dtype.kind, 0.0)

    @property
    def codec(self) -> Codec:
        """For comparison against other arrays."""
        return Codec(compressor=self.compressor, filters=self.filters)

    @classmethod
    def from_kerchunk_refs(cls, decoded_arr_refs_zarray) -> "ZArray":
        # coerce type of fill_value as kerchunk can be inconsistent with this
        dtype = np.dtype(decoded_arr_refs_zarray["dtype"])
        fill_value = decoded_arr_refs_zarray["fill_value"]
        if np.issubdtype(dtype, np.floating) and (fill_value is None or fill_value == "NaN" or fill_value == "nan"):
            fill_value = np.nan

        compressor = decoded_arr_refs_zarray["compressor"]
        zarr_format = int(decoded_arr_refs_zarray["zarr_format"])
        if zarr_format not in (2, 3):
            raise ValueError(f"Zarr format must be 2 or 3, but got {zarr_format}")

        return ZArray(
            chunks=tuple(decoded_arr_refs_zarray["chunks"]),
            compressor=compressor,
            dtype=dtype,
            fill_value=fill_value,
            filters=decoded_arr_refs_zarray["filters"],
            order=decoded_arr_refs_zarray["order"],
            shape=tuple(decoded_arr_refs_zarray["shape"]),
            zarr_format=cast(ZARR_FORMAT, zarr_format),
        )

    def dict(self) -> dict[str, Any]:
        zarray_dict = dataclasses.asdict(self)
        zarray_dict["dtype"] = encode_dtype(zarray_dict["dtype"])
        return zarray_dict

    def to_kerchunk_json(self) -> str:
        import ujson

        zarray_dict = self.dict()
        if zarray_dict["fill_value"] is np.nan:
            zarray_dict["fill_value"] = None
        return ujson.dumps(zarray_dict)

    # ZArray.dict seems to shadow "dict", so we need the type ignore in
    # the signature below.
    def replace(
        self,
        shape: tuple[int, ...] | None = None,
        chunks: tuple[int, ...] | None = None,
        dtype: np.dtype | str | None = None,
        fill_value: FillValueT = None,
        order: Literal["C", "F"] | None = None,
        compressor: "dict | None" = None,  # type: ignore[valid-type]
        filters: list[dict] | None = None,  # type: ignore[valid-type]
        zarr_format: Literal[2, 3] | None = None,
    ) -> "ZArray":
        """
        Convenience method to create a new ZArray from an existing one by altering only certain attributes.
        """
        replacements: dict[str, Any] = {}
        if shape is not None:
            replacements["shape"] = shape
        if chunks is not None:
            replacements["chunks"] = chunks
        if dtype is not None:
            replacements["dtype"] = dtype
        if fill_value is not None:
            replacements["fill_value"] = fill_value
        if order is not None:
            replacements["order"] = order
        if compressor is not None:
            replacements["compressor"] = compressor
        if filters is not None:
            replacements["filters"] = filters
        if zarr_format is not None:
            replacements["zarr_format"] = zarr_format
        return dataclasses.replace(self, **replacements)

    def _v3_codec_pipeline(self) -> Any:
        """
        VirtualiZarr internally uses the `filters`, `compressor`, and `order` attributes
        from zarr v2, but to create conformant zarr v3 metadata those 3 must be turned into `codecs` objects.
        Not all codecs are created equal though: https://github.com/zarr-developers/zarr-python/issues/1943
        An array _must_ declare a single ArrayBytes codec, and 0 or more ArrayArray, BytesBytes codecs.
        Roughly, this is the mapping:
        ```
            filters: Iterable[ArrayArrayCodec] #optional
            compressor: ArrayBytesCodec #mandatory
            post_compressor: Iterable[BytesBytesCodec] #optional
        ```
        """
<<<<<<< HEAD
        try:
            from zarr.core.metadata.v3 import parse_codecs
        except ImportError:
            raise ImportError(
                "zarr v3 is required to generate v3 codec pipelines"
            )
        
        codec_configs = []
=======
        import numcodecs

        if self.filters:
            filter_codecs_configs = [
                numcodecs.get_codec(filter).get_config() for filter in self.filters
            ]
            filters = [
                dict(name=codec.pop("id"), configuration=codec)
                for codec in filter_codecs_configs
            ]
        else:
            filters = []

        # Noting here that zarr v3 has very few codecs specificed in the official spec,
        # and that there are far more codecs in `numcodecs`. We take a gamble and assume
        # that the codec names and configuration are simply mapped into zarrv3 "configurables".
        if self.compressor:
            compressor = [_num_codec_config_to_configurable(self.compressor)]
        else:
            compressor = []
>>>>>>> 4b7612e5

        # https://zarr-specs.readthedocs.io/en/latest/v3/codecs/transpose/v1.0.html#transpose-codec-v1
        # Either "C" or "F", defining the layout of bytes within each chunk of the array.
        # "C" means row-major order, i.e., the last dimension varies fastest;
        # "F" means column-major order, i.e., the first dimension varies fastest.
        # For now, we only need transpose if the order is not "C"
        if self.order == "F":
            order = tuple(reversed(range(len(self.shape))))
            transpose = dict(name="transpose", configuration=dict(order=order))
            codec_configs.append(transpose)

        # https://github.com/zarr-developers/zarr-python/pull/1944#issuecomment-2151994097
        # "If no ArrayBytesCodec is supplied, we can auto-add a BytesCodec"
        bytes = dict(
            name="bytes", configuration={}
        )  # TODO need to handle endianess configuration
        codec_configs.append(bytes)

        # Noting here that zarr v3 has very few codecs specificed in the official spec,
        # and that there are far more codecs in `numcodecs`. We take a gamble and assume
        # that the codec names and configuration are simply mapped into zarrv3 "configurables".
        if self.filters:
            codec_configs.extend([
                _num_codec_config_to_configurable(filter) for filter in self.filters
            ])

        if self.compressor:
            codec_configs.append(_num_codec_config_to_configurable(self.compressor))

        # convert the pipeline repr into actual v3 codec objects
        codec_pipeline = parse_codecs(codec_configs)

        return codec_pipeline


def encode_dtype(dtype: np.dtype) -> str:
    # TODO not sure if there is a better way to get the '<i4' style representation of the dtype out
    return dtype.descr[0][1]


def ceildiv(a: int, b: int) -> int:
    """
    Ceiling division operator for integers.

    See https://stackoverflow.com/questions/14822184/is-there-a-ceiling-equivalent-of-operator-in-python
    """
    return -(a // -b)


def determine_chunk_grid_shape(
    shape: tuple[int, ...], chunks: tuple[int, ...]
) -> tuple[int, ...]:
    return tuple(ceildiv(length, chunksize) for length, chunksize in zip(shape, chunks))


def _num_codec_config_to_configurable(num_codec: dict) -> dict:
    """
    Convert a numcodecs codec into a zarr v3 configurable.
    """
    num_codec_copy = num_codec.copy()
    name = "numcodecs." + num_codec_copy.pop("id")
    return {"name": name, "configuration": num_codec_copy}<|MERGE_RESOLUTION|>--- conflicted
+++ resolved
@@ -154,7 +154,6 @@
             post_compressor: Iterable[BytesBytesCodec] #optional
         ```
         """
-<<<<<<< HEAD
         try:
             from zarr.core.metadata.v3 import parse_codecs
         except ImportError:
@@ -163,28 +162,6 @@
             )
         
         codec_configs = []
-=======
-        import numcodecs
-
-        if self.filters:
-            filter_codecs_configs = [
-                numcodecs.get_codec(filter).get_config() for filter in self.filters
-            ]
-            filters = [
-                dict(name=codec.pop("id"), configuration=codec)
-                for codec in filter_codecs_configs
-            ]
-        else:
-            filters = []
-
-        # Noting here that zarr v3 has very few codecs specificed in the official spec,
-        # and that there are far more codecs in `numcodecs`. We take a gamble and assume
-        # that the codec names and configuration are simply mapped into zarrv3 "configurables".
-        if self.compressor:
-            compressor = [_num_codec_config_to_configurable(self.compressor)]
-        else:
-            compressor = []
->>>>>>> 4b7612e5
 
         # https://zarr-specs.readthedocs.io/en/latest/v3/codecs/transpose/v1.0.html#transpose-codec-v1
         # Either "C" or "F", defining the layout of bytes within each chunk of the array.
